--- conflicted
+++ resolved
@@ -3,7 +3,7 @@
 This module provides the main UI page for task submission and execution.
 """
 
-import logging
+import asyncio
 
 from nicegui import ui
 
@@ -12,36 +12,17 @@
 from src.config.models import AppConfig
 from src.database.connection import DatabaseConnection
 from src.database.repositories import TaskRepository
-<<<<<<< HEAD
-from src.execution.evaluator import evaluate_execution, extract_agent_response
-from src.execution.executor import execute_multi_agent
-from src.execution.state import MultiAgentExecutionState
-from src.models.execution import ExecutionStatus
-from src.models.task import TaskSubmission
-from src.ui.components.input_form import create_task_input_form
-from src.ui.components.leaderboard import (
-    EnhancedLeaderboard,
-    create_enhanced_leaderboard,
-)
-=======
 from src.execution.executor import evaluate_execution, execute_multi_agent
 from src.execution.state import MultiAgentExecutionState
 from src.models.execution import AgentExecution
 from src.models.task import TaskSubmission
 from src.ui.components.input_form import create_task_input_form
 from src.ui.components.leaderboard import LeaderboardTable, create_leaderboard_table
->>>>>>> cc16b9ab
 from src.ui.components.status_display import (
     ExecutionStatusDisplay,
     create_execution_status_display,
 )
-<<<<<<< HEAD
-from src.ui.components.tool_tree import ToolCallTree, create_tool_call_tree
-
-logger = logging.getLogger(__name__)
-=======
 from src.ui.components.tool_tree import ToolCallTreePanel, create_tool_call_tree_panel
->>>>>>> cc16b9ab
 
 
 class MainPage:
@@ -67,10 +48,6 @@
         self.current_task_id: int | None = None
         self.current_executions: list[AgentExecution] = []
         self.is_executing = False
-        self.leaderboard_component: EnhancedLeaderboard | None = None
-        self.tool_tree_component: ToolCallTree | None = None
-        self.leaderboard_container: ui.element | None = None
-        self.details_container: ui.element | None = None
 
     async def execute_task(self, prompt: str) -> None:
         """Execute a task with multiple agents.
@@ -83,13 +60,11 @@
             return
 
         self.is_executing = True
-        logger.info("Starting task execution")
 
         try:
             # Create task submission
             task = TaskSubmission(prompt=prompt)
             task_id = self.repository.create_task(task)
-            logger.info(f"Task created with ID: {task_id}")
 
             ui.notify(f"Task submitted (ID: {task_id})", type="positive")
 
@@ -105,11 +80,9 @@
                 self.status_display.update_state(self.current_execution_state)
 
             # Create agents
-            logger.info("Creating agents from config")
             agents = create_task_agents_from_config(self.config.task_agents)
 
             # Execute agents in parallel
-            logger.info(f"Executing {len(agents)} agents in parallel")
             executions = await execute_multi_agent(
                 agents=agents,
                 model_configs=self.config.task_agents,
@@ -117,7 +90,6 @@
                 task_id=task_id,
                 timeout_seconds=self.config.execution.timeout_seconds,
             )
-            logger.info(f"Agent execution completed: {len(executions)} results")
 
             # Save execution results to database
             for execution in executions:
@@ -126,103 +98,17 @@
 
                 # Update state
                 model_identifier = f"{execution.model_provider}/{execution.model_name}"
-<<<<<<< HEAD
-                self.current_execution_state.update_status(
-                    model_identifier, execution.status
-                )
-                logger.info(
-                    f"Saved execution for {model_identifier}: {execution.status}"
-                )
-=======
                 self.current_execution_state.update_status(model_identifier, execution.status)
->>>>>>> cc16b9ab
 
             # Update status display with final results
             if self.status_display:
                 self.status_display.update_state(self.current_execution_state)
-
-            # Evaluate completed executions
-            logger.info("Running evaluation on completed executions")
-            try:
-                eval_agent = create_evaluation_agent(
-                    self.config.evaluation_agent
-                )
-                logger.info("Evaluation agent created successfully")
-                for execution in executions:
-                    if (
-                        execution.status == ExecutionStatus.COMPLETED
-                        and execution.id is not None
-                    ):
-                        try:
-                            logger.debug(
-                                f"Extracting response from execution "
-                                f"{execution.id}"
-                            )
-                            agent_response = extract_agent_response(
-                                execution.all_messages_json
-                            )
-                            logger.debug(
-                                f"Extracted response (len={len(agent_response)}): "
-                                f"{agent_response[:100] if agent_response else 'EMPTY'}"
-                            )
-                            if agent_response:
-                                logger.info(
-                                    f"Evaluating execution {execution.id} "
-                                    f"with {len(agent_response)} chars"
-                                )
-                                evaluation = await evaluate_execution(
-                                    execution,
-                                    prompt,
-                                    agent_response,
-                                    eval_agent,
-                                    timeout_seconds=30.0,
-                                )
-                                self.repository.create_evaluation(evaluation)
-                                logger.info(
-                                    f"Evaluation saved for execution "
-                                    f"{execution.id}: score={evaluation.score}"
-                                )
-                            else:
-                                logger.warning(
-                                    f"No agent response found for execution "
-                                    f"{execution.id}"
-                                )
-                        except Exception as e:
-                            logger.error(
-                                f"Failed to evaluate execution "
-                                f"{execution.id}: {str(e)}",
-                                exc_info=True,
-                            )
-            except Exception as e:
-                logger.error(
-                    f"Failed to create evaluation agent: {str(e)}",
-                    exc_info=True,
-                )
-
-            # Display leaderboard with results
-            self._display_leaderboard(task_id)
-
-            # Display tool calls from first execution
-            try:
-                if executions and self.tool_tree_component:
-                    first_execution = executions[0]
-                    if first_execution.all_messages_json:
-                        logger.info("Updating tool tree with first execution")
-                        self.tool_tree_component.update_from_messages(
-                            first_execution.all_messages_json
-                        )
-            except Exception as e:
-                logger.error(f"Failed to update tool tree: {str(e)}", exc_info=True)
 
             # Show completion notification
             completed = self.current_execution_state.get_completed_count()
             failed = self.current_execution_state.get_failed_count()
             total = len(self.config.task_agents)
 
-            logger.info(
-                f"Execution complete: {completed}/{total} succeeded, "
-                f"{failed}/{total} failed"
-            )
             ui.notify(
                 f"Execution complete: {completed}/{total} succeeded, {failed}/{total} failed",
                 type="positive" if completed > 0 else "warning",
@@ -264,56 +150,21 @@
                 self.tool_tree_panel.update_executions(executions)
 
         except Exception as e:
-            logger.error(f"Task execution failed: {str(e)}", exc_info=True)
             ui.notify(f"Execution failed: {str(e)}", type="negative")
 
         finally:
             self.is_executing = False
-            logger.info("Task execution finished")
-
-    def _display_leaderboard(self, task_id: int) -> None:
-        """Display leaderboard with execution results.
-
-        Args:
-            task_id: Database ID of the task
-        """
-        try:
-            if self.leaderboard_component:
-                logger.info(f"Updating leaderboard for task {task_id}")
-                self.leaderboard_component.update_leaderboard(task_id)
-
-        except Exception as e:
-            logger.error(f"Failed to display leaderboard: {str(e)}", exc_info=True)
 
     def create(self) -> None:
         """Create the main page UI."""
         ui.label("Multi-Agent Competition System").classes("text-h4 text-center")
 
-        # Create three-column layout: left for input/status, center for leaderboard,
-        # right for tool calls
-        with ui.row().classes("w-full gap-4"):
-            # Left column: Input and Status
-            with ui.column().classes("flex-1"):
-                # Task input form
-                async def handle_submit(prompt: str) -> None:
-                    await self.execute_task(prompt)
+        # Task input form
+        def handle_submit(prompt: str) -> None:
+            asyncio.create_task(self.execute_task(prompt))
 
-                create_task_input_form(on_submit=handle_submit)
+        create_task_input_form(on_submit=handle_submit)
 
-                # Execution status display
-                self.status_display = create_execution_status_display(
-                    self.current_execution_state
-                )
-
-            # Center column: Enhanced Leaderboard
-            with ui.column().classes("flex-1"):
-                self.leaderboard_component = create_enhanced_leaderboard(self.db)
-
-<<<<<<< HEAD
-            # Right column: Tool Calls (optional detailed view)
-            with ui.column().classes("flex-1"):
-                self.tool_tree_component = create_tool_call_tree()
-=======
         # Execution status display
         self.status_display = create_execution_status_display(self.current_execution_state)
 
@@ -322,7 +173,6 @@
 
         # Tool call tree panel
         self.tool_tree_panel = create_tool_call_tree_panel(self.current_executions)
->>>>>>> cc16b9ab
 
 
 def create_main_page(config: AppConfig, db: DatabaseConnection) -> None:
